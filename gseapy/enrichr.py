#!/usr/bin/env python
# -*- coding: utf-8 -*-
# see: http://amp.pharm.mssm.edu/Enrichr/help#api for API docs

import sys, json, os, logging
from typing import Iterable, Tuple
import requests
import pandas as pd
from io import StringIO
from collections import OrderedDict
from pkg_resources import resource_filename
from time import sleep
from tempfile import TemporaryDirectory
from numpy import isscalar
from gseapy.plot import barplot
from gseapy.parser import Biomart
from gseapy.utils import *
from gseapy.stats import calc_pvalues, multiple_testing_correction
from typing import Tuple, Union, List, Dict, Iterable, Optional

class Enrichr(object):
    """Enrichr API"""
    def __init__(self, gene_list: Iterable[str], 
                 gene_sets: Union[List[str],str,Dict[str,str]], 
                 organism: str='human', 
                 descriptions: Optional[str]='',
                 outdir: Optional[str]='Enrichr', 
                 cutoff: float=0.05, 
                 background: Union[List[str],int,str] ='hsapiens_gene_ensembl',
                 format: str='pdf', 
                 figsize: Tuple[float, float] =(6.5,6), 
                 top_term: int =10, 
                 no_plot: bool=False, 
                 verbose: bool=False):

        self.gene_list = gene_list
        self.gene_sets = gene_sets
        self.descriptions = str(descriptions)
        self.outdir = outdir
        self.cutoff = cutoff
        self.format = format
        self.figsize = figsize
        self.__top_term = int(top_term)
        self.__no_plot = no_plot
        self.verbose = bool(verbose)
        self.module = "enrichr"
        self.res2d = None
        self._processes = 1
        self.background = background
        self._bg = None
        self.organism = organism
        self._organism = None
        self.ENRICHR_URL = "http://maayanlab.cloud" 
        # init logger
        logfile = self.prepare_outdir()
        self._logger = log_init(outlog=logfile,
                                log_level=logging.INFO if self.verbose else logging.WARNING)


    def prepare_outdir(self):
        """create temp directory."""
        self._outdir = self.outdir
        if self._outdir is None:
            self._tmpdir = TemporaryDirectory()
            self.outdir = self._tmpdir.name
        elif isinstance(self.outdir, str):
            mkdirs(self.outdir)
        else:
            raise Exception("Error parsing outdir: %s"%type(self.outdir))

        # handle gene_sets
        logfile = os.path.join(self.outdir, "gseapy.%s.%s.log" % (self.module, self.descriptions))
        return logfile

    def __parse_gmt(self, g: str):
        with open(g) as genesets:
            g_dict = { line.strip().split("\t")[0]: line.strip().split("\t")[2:]
                       for line in genesets.readlines() }
        return g_dict

    def parse_genesets(self):
        """parse gene_sets input file type"""

        gss = []
        if isinstance(self.gene_sets, list):
            # gss = self.gene_sets
            for g in self.gene_sets:
                # only convert gmt to dict
                if isinstance(g, str) and g.lower().endswith(".gmt"):
                    if os.path.exists(g): 
                        self._logger.info("User Defined gene sets is given: %s"%g)
                        gss.append(self.__parse_gmt(g))
                    else:
                        self._logger.warning("User Defined gene sets is not found: %s"%g)
                else:
                    gss.append(g)

        elif isinstance(self.gene_sets, str):
            gss = [ g.strip() for g in self.gene_sets.strip().split(",") ]
            # local mode:
            # if all input are gmts
            if all([g.lower().endswith(".gmt") and os.path.exists(g) for g in gss]):
                self._logger.info("User Defined gene sets is given: %s"%(" ".join(gss)))
                return [self.__parse_gmt(g) for g in gss]

        elif isinstance(self.gene_sets, dict):
            gss = [self.gene_sets]
        else:
            raise Exception("Error parsing enrichr libraries, please provided corrected one")
        
        # now, gss[LIST] contains dict or strings.
        # convert .gmt to dict
<<<<<<< HEAD
        gss_exist = [] 
        enrichr_library = []
        # if all local gmts, skip connect to enrichr server
        if not all([isinstance(g, dict) for g in gss]):
            enrichr_library = self.get_libraries()
        
        # check enrichr libraries are valid 
=======
        gss_exist = []
        if not isinstance(self.gene_sets, dict):
            enrichr_library = self.get_libraries()
        else:
            pass
>>>>>>> c3b5094c
        for g in gss:
            if isinstance(g, dict): 
                gss_exist.append(g)
                continue
            if isinstance(g, str): 
                if g in enrichr_library: 
                    gss_exist.append(g)
                else:
                    self._logger.warning("Enrichr library not found: %s"%g)

        return gss_exist

    def parse_genelists(self):
        """parse gene list"""
        if isinstance(self.gene_list, list):
            genes = self.gene_list
        elif isinstance(self.gene_list, pd.DataFrame):
            # input type is bed file
            if self.gene_list.shape[1] >=3:
                genes= self.gene_list.iloc[:,:3].apply(lambda x: "\t".join([str(i) for i in x]), axis=1).tolist()
            # input type with weight values
            elif self.gene_list.shape[1] == 2:
               genes= self.gene_list.apply(lambda x: ",".join([str(i) for i in x]), axis=1).tolist()
            else:
               genes = self.gene_list.squeeze().tolist()
        elif isinstance(self.gene_list, pd.Series):
            genes = self.gene_list.squeeze().tolist()
        else:
            # get gene lists or bed file, or gene list with weighted values.
            genes=[]
            with open(self.gene_list) as f:
                for gene in f:
                    genes.append(gene.strip())

        self._isezid = all(map(self._is_entrez_id, genes))
        if self._isezid: 
            self._gls = set(map(int, genes))
        else:
            self._gls = genes

        return '\n'.join(genes)

    def send_genes(self, gene_list, url):
        """ send gene list to enrichr server"""
        payload = {
          'list': (None, gene_list),
          'description': (None, self.descriptions)
           }
        # response
        response = requests.post(url, files=payload, verify=True)
        if not response.ok:
            raise Exception('Error analyzing gene list')
        sleep(1)
        job_id = json.loads(response.text)

        return job_id

    def check_genes(self, gene_list, usr_list_id):
        '''
        Compare the genes sent and received to get successfully recognized genes
        '''
        response = requests.get('%s/%s/view?userListId=%s' %(self.ENRICHR_URL, self._organism, usr_list_id), verify=True)
        if not response.ok:
            raise Exception('Error getting gene list back')
        returnedL = json.loads(response.text)["genes"]
        returnedN = sum([1 for gene in gene_list if gene in returnedL])
        self._logger.info('{} genes successfully recognized by Enrichr'.format(returnedN))

    def get_results(self, gene_list):
        """Enrichr API"""
        ADDLIST_URL = '%s/%s/addList'%(self.ENRICHR_URL,  self._organism)
        job_id = self.send_genes(gene_list, ADDLIST_URL)
        user_list_id = job_id['userListId']
       
        RESULTS_URL = '%s/%s/export'%(self.ENRICHR_URL,  self._organism)
        query_string = '?userListId=%s&filename=%s&backgroundType=%s'
        # set max retries num =5
        s = retry(num=5)
        filename = "%s.%s.reports" % (self._gs, self.descriptions)
        url = RESULTS_URL + query_string % (user_list_id, filename, self._gs)
        response = s.get(url, stream=True)
        response.encoding = 'utf-8'
        if not response.ok:
            self._logger.error('Error fetching enrichment results: %s'%self._gs)

        try:
            res = pd.read_csv(StringIO(response.text), sep="\t")
        except pd.errors.ParserError as e:
            RESULTS_URL = '%s/Enrichr/enrich'%self.ENRICHR_URL
            query_string = '?userListId=%s&backgroundType=%s'
            url = RESULTS_URL + query_string % (user_list_id, self._gs)
            response = s.get(url)
            if not response.ok:
                self._logger.error('Error fetching enrichment results: %s'%self._gs)
            data = json.loads(response.text)
            colnames = ["Rank","Term", "P-value", "Z-score", "Combined Score", 
                        "Genes", "Adjusted P-value", 
                        "Old P-value", "Old adjusted P-value"]
            res = pd.DataFrame(data[self._gs], columns=colnames)
            res['Genes'] = res['Genes'].apply(";".join) 

        return [job_id['shortId'], res]

    def _is_entrez_id(self, idx):
        try:
            int(idx)
            return True
        except:
            return False
    
    def get_libraries(self):
        """return active enrichr library name. Official API """

        lib_url='%s/%s/datasetStatistics'%(self.ENRICHR_URL,  self._organism)
        response = requests.get(lib_url, verify=True)
        if not response.ok:
            raise Exception("Error getting the Enrichr libraries")
        libs_json = json.loads(response.text)
        libs = [lib['libraryName'] for lib in libs_json['statistics']]
 
        return sorted(libs)


    def get_background(self):
        """get background gene"""

        # input is a file
        if os.path.isfile(self.background):
            with open(self.background) as b:
                bg2 = b.readlines() 
            bg = [g.strip() for g in bg2]  
            return set(bg)
        
        # package included data
        DB_FILE = resource_filename("gseapy", "data/{}.background.genes.txt".format(self.background))
        if os.path.exists(DB_FILE):
            df = pd.read_csv(DB_FILE,sep="\t")
        else:
            # background is a biomart database name
            self._logger.warning("Downloading %s for the first time. It might take a couple of miniutes."%self.background)
            bm = Biomart()
            df = bm.query(dataset=self.background)
            df.dropna(subset=['go_id'], inplace=True)
        self._logger.info("Using all annotated genes with GO_ID as background: %s"%self.background)
        df.dropna(subset=['entrezgene_id'], inplace=True)     
        # input id type: entrez or gene_name
        if self._isezid:
            bg = df['entrezgene_id'].astype(int)
        else:
            bg = df['external_gene_name']

        return set(bg)

    def set_organism(self):
        """Select Enrichr organism from below:
       
           Human & Mouse, H. sapiens & M. musculus
           Fly, D. melanogaster
           Yeast, S. cerevisiae
           Worm, C. elegans
           Fish, D. rerio

        """

        default = [ 'human','mouse','hs', 'mm',
                    'homo sapiens', 'mus musculus',
                    'h. sapiens', 'm. musculus']

        if self.organism.lower() in default:
            self._organism = 'Enrichr'
            return

        organism = {
                    'Fly': ['fly', 'd. melanogaster', 'drosophila melanogaster'],
                    'Yeast': ['yeast', 's. cerevisiae', 'saccharomyces cerevisiae'],
                    'Worm': ['worm', 'c. elegans', 'caenorhabditis elegans', 'nematode'],
                    'Fish': ['fish', 'd. rerio', 'danio rerio', 'zebrafish']
                  }

        for k, v in organism.items():
            if self.organism.lower() in v :
                self._organism = k+'Enrichr'
                return

        if self._organism is None:
            raise Exception("No supported organism found !!!")

        ENRICHR_SERVER = "%s/%s"%(self.ENRICHR_URL, self._organism) 
        
        if requests.get(ENRICHR_SERVER, verify=True).ok:
            return

        #self.ENRICHR_URL = 'http://amp.pharm.mssm.edu'
        ENRICHR_SERVER = "%s/%s"%(self.ENRICHR_URL, self._organism) 

        if requests.get(ENRICHR_SERVER, verify=True).ok:
            return
        else:
            raise Exception("Please check Enrichr URL is OK: %s"%self.ENRICHR_URL)

        return

    def filter_gmt(self, gmt, background):
        """the gmt values should be filtered only for genes that exist in background
           this substantially affect the significance of the test, the hypergeometric distribution.

           :param gmt: a dict of gene sets.
           :param background: list, set, or tuple. A list of custom backgound genes.  
        """
        gmt2 = {}
        for term, genes in gmt.items():
            # If value satisfies the condition, then store it in new_dict
            newgenes = [g for g in genes if g in background]
            if len(newgenes) > 0:
                gmt2[term] = newgenes 
        return gmt2

    def enrich(self, gmt):
        """use local mode
         
        p = p-value computed using the Fisher exact test (Hypergeometric test)  

        Not implemented here:

            combine score = log(p)·z

        see here: http://amp.pharm.mssm.edu/Enrichr/help#background&q=4
        
        columns contain:
            
            Term Overlap P-value Adjusted_P-value Genes

        """
        if isscalar(self.background):
            if isinstance(self.background, int) or self.background.isdigit():
                self._bg = int(self.background)
            elif isinstance(self.background, str):
                # self.background = set(reduce(lambda x,y: x+y, gmt.values(),[]))
                self._bg = self.get_background()
                self._logger.info("Background: found %s genes"%(len(self._bg)))
            else:
                raise Exception("Unsupported background data type")
        else:
            # handle array object: nd.array, list, tuple, set, Series
            try:
                it = iter(self.background)
                self._bg = set(self.background)
            except TypeError:
                self._logger.error("Unsupported background data type")
        # statistical testing
        hgtest = list(calc_pvalues(query=self._gls, gene_sets=gmt, 
                                   background=self._bg))
        if len(hgtest) > 0:
            terms, pvals, olsz, gsetsz, genes = hgtest
            fdrs, rej = multiple_testing_correction(ps = pvals, 
                                                    alpha=self.cutoff,
                                                    method='benjamini-hochberg')
            # save to a dataframe
            odict = OrderedDict()
            odict['Term'] = terms
            odict['Overlap'] = list(map(lambda h,g: "%s/%s"%(h, g), olsz, gsetsz))
            odict['P-value'] = pvals
            odict['Adjusted P-value'] = fdrs
            # odict['Reject (FDR< %s)'%self.cutoff ] = rej
            odict['Genes'] = [";".join(g) for g in genes]
            res = pd.DataFrame(odict)
            return res
        return 

    def run(self):
        """run enrichr for one sample gene list but multi-libraries"""

        # read input file
        genes_list = self.parse_genelists()

        self._logger.info("Connecting to Enrichr Server to get latest library names")
        gss = self.parse_genesets()
        if len(gss) < 1:
            self._logger.error("None of your input gene set matched ! %s"%self.gene_sets)
            self._logger.error("Hint: Current organism = %s, is this correct?\n"%self.organism +\
                               "Hint: use get_library_name() to view full list of supported names.")
            raise LookupError("Not validated Enrichr library ! Please provide correct organism and library name!")
        self.results = pd.DataFrame()

        for g in gss: 
            if isinstance(g, dict): 
                ## local mode
                res = self.enrich(g)
                shortID, self._gs = str(id(g)), "CUSTOM%s"%id(g)
                if res is None: 
                    self._logger.info("No hits return, for gene set: Custom%s"%shortID)
                    continue
            else:
                ## online mode
                self._gs = str(g)
                self._logger.debug("Start Enrichr using library: %s" % (self._gs))
                self._logger.info('Analysis name: %s, Enrichr Library: %s' % (self.descriptions, self._gs))
                shortID, res = self.get_results(genes_list)
                # Remember gene set library used
            res.insert(0, "Gene_set", self._gs)
            # Append to master dataframe
            self.results = self.results.append(res, ignore_index=True)
            self.res2d = res
            if self._outdir is None: continue
            self._logger.info('Save file of enrichment results: Job Id:' + str(shortID))
            outfile = "%s/%s.%s.%s.reports.txt" % (self.outdir, self._gs, self.organism, self.module)
            self.res2d.to_csv(outfile, index=False, encoding='utf-8', sep="\t")
            # plotting
            if not self.__no_plot:
                msg = barplot(df=res, cutoff=self.cutoff, figsize=self.figsize,
                              top_term=self.__top_term, color='salmon',
                              title=self._gs,
                              ofname=outfile.replace("txt", self.format))
                if msg is not None : self._logger.warning(msg)
            self._logger.info('Done.\n')
        # clean up tmpdir
        if self._outdir is None: self._tmpdir.cleanup()

        return


def enrichr(gene_list, gene_sets, organism='human', description='',
            outdir='Enrichr', background='hsapiens_gene_ensembl', cutoff=0.05,
            format='pdf', figsize=(8,6), top_term=10, no_plot=False, verbose=False):
    """Enrichr API.

    :param gene_list: str, list, tuple, series, dataframe. Also support input txt file with one gene id per row. 
                      The input `identifier` should be the same type to `gene_sets`.

    :param gene_sets: str, list, tuple of Enrichr Library name(s). 
                      or custom defined gene_sets (dict, or gmt file). 
                      
                      Examples: 

                      Input Enrichr Libraries (https://maayanlab.cloud/Enrichr/#stats):
                        str: 'KEGG_2016'
                        list: ['KEGG_2016','KEGG_2013']
                        Use comma to separate each other, e.g. "KEGG_2016,huMAP,GO_Biological_Process_2018"

                      Input custom files:
                        dict: gene_sets={'A':['gene1', 'gene2',...],
                                        'B':['gene2', 'gene4',...], ...}
                        gmt: "genes.gmt"

                      see also the online docs: 
                      https://gseapy.readthedocs.io/en/latest/gseapy_example.html#2.-Enrichr-Example


    :param organism: Enrichr supported organism. Select from (human, mouse, yeast, fly, fish, worm).
                     This argument only affects the Enrichr library names you've chosen.
                     No any affects to gmt or dict input of `gene_sets`.

                     see here for more details: https://maayanlab.cloud/modEnrichr/.
                     
    :param description: optional. name of the job.
    :param outdir:   Output file directory

    :param background: int, list, str. Please ignore this argument if your input are just Enrichr library names.
                       
                       However, this argument is not straightforward when `gene_sets` is given a custom input (a gmt file or dict).
                       There are 3 ways to set this argument:
 
                       (1) (Recommended) Input a list of background genes. 
                           The background gene list is defined by your experment. e.g. the expressed genes in your RNA-seq.
                           The gene identifer in gmt/dict should be the same type to the backgound genes.  
                       
                       (2) Specify a number, e.g. the number of total expressed genes.
                           This works, but not recommend. It assumes that all your genes could be found in background.
                           If genes exist in gmt but not included in background, 
                           they will affect the significance of the statistical test.  

                       (3) (Default) Set a Biomart dataset name.
                           The background will be all annotated genes from the `BioMart datasets` you've choosen. 
                           The program will try to retrieve the background information automatically.

                           Please Use the example code below to choose the correct dataset name:
                            >>> from gseapy.parser import Biomart 
                            >>> bm = Biomart()
                            >>> datasets = bm.get_datasets(mart='ENSEMBL_MART_ENSEMBL')

    :param cutoff:   Show enriched terms which Adjusted P-value < cutoff. 
                     Only affects the output figure, not the final output file. Default: 0.05
    :param format:  Output figure format supported by matplotlib,('pdf','png','eps'...). Default: 'pdf'.
    :param figsize: Matplotlib figsize, accept a tuple or list, e.g. (width,height). Default: (6.5,6).
    :param bool no_plot: If equals to True, no figure will be drawn. Default: False.
    :param bool verbose: Increase output verbosity, print out progress of your job, Default: False.

    :return: An Enrichr object, which obj.res2d stores your last query, obj.results stores your all queries.
    
    """
    enr = Enrichr(gene_list, gene_sets, organism, description, outdir,
                  cutoff, background, format, figsize, top_term, no_plot, verbose)
    # set organism
    enr.set_organism()
    enr.run()

    return enr
<|MERGE_RESOLUTION|>--- conflicted
+++ resolved
@@ -110,7 +110,6 @@
         
         # now, gss[LIST] contains dict or strings.
         # convert .gmt to dict
-<<<<<<< HEAD
         gss_exist = [] 
         enrichr_library = []
         # if all local gmts, skip connect to enrichr server
@@ -118,13 +117,7 @@
             enrichr_library = self.get_libraries()
         
         # check enrichr libraries are valid 
-=======
-        gss_exist = []
-        if not isinstance(self.gene_sets, dict):
-            enrichr_library = self.get_libraries()
-        else:
-            pass
->>>>>>> c3b5094c
+
         for g in gss:
             if isinstance(g, dict): 
                 gss_exist.append(g)
